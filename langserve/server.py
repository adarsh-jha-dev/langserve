"""FastAPI integration for langchain runnables.

This code contains integration for langchain runnables with FastAPI.

The main entry point is the `add_routes` function which adds the routes to an existing
FastAPI app or APIRouter.
"""
import json
import re
from inspect import isclass
from typing import (
    Any,
    AsyncIterator,
    Dict,
    Literal,
    Mapping,
    Sequence,
    Type,
    Union,
)

from fastapi import HTTPException, Request
from langchain.callbacks.tracers.log_stream import RunLog, RunLogPatch
from langchain.load.serializable import Serializable
from langchain.schema.runnable import Runnable
from langchain.schema.runnable.config import merge_configs
from typing_extensions import Annotated

from langserve.lzstring import LZString
from langserve.version import __version__

try:
    from pydantic.v1 import BaseModel, create_model
except ImportError:
    from pydantic import BaseModel, Field, create_model

from langserve.serialization import simple_dumpd, simple_dumps
from langserve.validation import (
    create_batch_request_model,
    create_batch_response_model,
    create_invoke_request_model,
    create_invoke_response_model,
    create_stream_log_request_model,
    create_stream_request_model,
)

try:
    from fastapi import APIRouter, FastAPI
except ImportError:
    # [server] extra not installed
    APIRouter = FastAPI = Any


def _config_from_hash(config_hash: str) -> Dict[str, Any]:
    try:
        if not config_hash:
            return {}

        uncompressed = LZString.decompressFromEncodedURIComponent(config_hash)
        parsed = json.loads(uncompressed)
        if isinstance(parsed, dict):
            return parsed
        else:
            raise HTTPException(400, "Invalid config hash")
    except Exception:
        raise HTTPException(400, "Invalid config hash")


def _unpack_config(
    *configs: Union[BaseModel, Mapping, str],
    keys: Sequence[str],
    model: Type[BaseModel],
) -> Dict[str, Any]:
    """Merge configs, and project the given keys from the merged dict."""
    config_dicts = []
    for config in configs:
        if isinstance(config, str):
            config_dicts.append(model(**_config_from_hash(config)).dict())
        elif isinstance(config, BaseModel):
            config_dicts.append(config.dict())
        else:
            config_dicts.append(config)
    config = merge_configs(*config_dicts)
    return {k: config[k] for k in keys if k in config}


def _unpack_input(validated_model: BaseModel) -> Any:
    """Unpack the decoded input from the validated model."""
    if hasattr(validated_model, "__root__"):
        model = validated_model.__root__
    else:
        model = validated_model

    if isinstance(model, BaseModel) and not isinstance(model, Serializable):
        # If the model is a pydantic model, but not a Serializable, then
        # it was created by the server as part of validation and isn't expected
        # to be accepted by the runnables as input as a pydantic model,
        # instead we need to convert it into a corresponding python dict.
        return model.dict()

    return model


def _rename_pydantic_model(model: Type[BaseModel], name: str) -> Type[BaseModel]:
    """Rename the given pydantic model to the given name."""
    return create_model(
        name,
        __config__=model.__config__,
        **{
<<<<<<< HEAD
            name: (
                field.annotation,
                Field(
                    field.default,
                    title=name,
                    description=field.field_info.description,
                ),
            )
            for name, field in model.__fields__.items()
=======
            fieldname: (
                field.annotation,
                Field(
                    field.default,
                    title=fieldname,
                    description=field.field_info.description,
                ),
            )
            for fieldname, field in model.__fields__.items()
>>>>>>> 972b99dd
        },
    )


# This is a global registry of models to avoid creating the same model
# multiple times.
# Duplicated model names break fastapi's openapi generation.
_MODEL_REGISTRY = {}
_SEEN_NAMES = set()
<<<<<<< HEAD
=======


def _replace_non_alphanumeric_with_underscores(s: str) -> str:
    """Replace non-alphanumeric characters with underscores."""
    return re.sub(r"[^a-zA-Z0-9]", "_", s)
>>>>>>> 972b99dd


def _resolve_model(
    type_: Union[Type, BaseModel], default_name: str, namespace: str
) -> Type[BaseModel]:
    """Resolve the input type to a BaseModel."""
    if isclass(type_) and issubclass(type_, BaseModel):
        model = type_
    else:
        model = create_model(default_name, __root__=(type_, ...))

    hash_ = model.schema_json()

    if model.__name__ in _SEEN_NAMES and hash_ not in _MODEL_REGISTRY:
        # If the model name has been seen before, but the model itself is different
        # generate a new name for the model.
        model_to_use = _rename_pydantic_model(model, f"{namespace}{model.__name__}")
        hash_ = model_to_use.schema_json()
    else:
        model_to_use = model

    if hash_ not in _MODEL_REGISTRY:
        _SEEN_NAMES.add(model_to_use.__name__)
        _MODEL_REGISTRY[hash_] = model_to_use

    return _MODEL_REGISTRY[hash_]


def _add_namespace_to_model(namespace: str, model: Type[BaseModel]) -> Type[BaseModel]:
    """Prefix the name of the given model with the given namespace.

    Code is used to help avoid name collisions when hosting multiple runnables
    that may use the same underlying models.

    Args:
        namespace: The namespace to use for the model.
        model: The model to create a unique name for.

    Returns:
        A new model with name prepended with the given namespace.
    """
    model_with_unique_name = _rename_pydantic_model(
        model,
        f"{namespace}{model.__name__}",
    )
    model_with_unique_name.update_forward_refs()
    return model_with_unique_name


def _add_tracing_info_to_metadata(config: Dict[str, Any], request: Request) -> None:
    """Add information useful for tracing and debugging purposes.

    Args:
        config: The config to expand with tracing information.
        request: The request to use for expanding the metadata.
    """

    metadata = config["metadata"] if "metadata" in config else {}

    info = {
        "__useragent": request.headers.get("user-agent"),
        "__langserve_version": __version__,
    }
    metadata.update(info)
    config["metadata"] = metadata


# PUBLIC API


def add_routes(
    app: Union[FastAPI, APIRouter],
    runnable: Runnable,
    *,
    path: str = "",
    input_type: Union[Type, Literal["auto"], BaseModel] = "auto",
    output_type: Union[Type, Literal["auto"], BaseModel] = "auto",
    config_keys: Sequence[str] = (),
) -> None:
    """Register the routes on the given FastAPI app or APIRouter.


    The following routes are added per runnable under the specified `path`:

    * /invoke - for invoking a runnable with a single input
    * /batch - for invoking a runnable with multiple inputs
    * /stream - for streaming the output of a runnable
    * /stream_log - for streaming intermediate outputs for a runnable
    * /input_schema - for returning the input schema of the runnable
    * /output_schema - for returning the output schema of the runnable
    * /config_schema - for returning the config schema of the runnable

    Args:
        app: The FastAPI app or APIRouter to which routes should be added.
        runnable: The runnable to wrap, must not be stateful.
        path: A path to prepend to all routes.
        input_type: type to use for input validation.
            Default is "auto" which will use the InputType of the runnable.
            User is free to provide a custom type annotation.
        output_type: type to use for output validation.
            Default is "auto" which will use the OutputType of the runnable.
            User is free to provide a custom type annotation.
        config_keys: list of config keys that will be accepted, by default
                     no config keys are accepted.
    """
    try:
        from sse_starlette import EventSourceResponse
    except ImportError:
        raise ImportError(
            "sse_starlette must be installed to implement the stream and "
            "stream_log endpoints. "
            "Use `pip install sse_starlette` to install."
        )

    namespace = path or ""

<<<<<<< HEAD
    model_namespace = path.strip("/").replace("/", "_")
=======
    model_namespace = _replace_non_alphanumeric_with_underscores(path.strip("/"))
>>>>>>> 972b99dd

    input_type_ = _resolve_model(
        runnable.input_schema if input_type == "auto" else input_type,
        "Input",
        model_namespace,
    )

    output_type_ = _resolve_model(
        runnable.output_schema if output_type == "auto" else output_type,
        "Output",
        model_namespace,
    )

<<<<<<< HEAD
    config = _add_namespace_to_model(
=======
    ConfigPayload = _add_namespace_to_model(
>>>>>>> 972b99dd
        model_namespace, runnable.config_schema(include=config_keys)
    )
    InvokeRequest = create_invoke_request_model(
        model_namespace, input_type_, ConfigPayload
    )
    BatchRequest = create_batch_request_model(
        model_namespace, input_type_, ConfigPayload
    )
    StreamRequest = create_stream_request_model(
        model_namespace, input_type_, ConfigPayload
    )
    StreamLogRequest = create_stream_log_request_model(
        model_namespace, input_type_, ConfigPayload
    )
    # Generate the response models
    InvokeResponse = create_invoke_response_model(model_namespace, output_type_)
    BatchResponse = create_batch_response_model(model_namespace, output_type_)

    @app.post(namespace + "/h{config_hash}/invoke", response_model=InvokeResponse)
    @app.post(f"{namespace}/invoke", response_model=InvokeResponse)
    async def invoke(
        invoke_request: Annotated[InvokeRequest, InvokeRequest],
        request: Request,
        config_hash: str = "",
    ) -> InvokeResponse:
        """Invoke the runnable with the given input and config."""
        # Request is first validated using InvokeRequest which takes into account
        # config_keys as well as input_type.
        config = _unpack_config(
            config_hash, invoke_request.config, keys=config_keys, model=ConfigPayload
        )
        _add_tracing_info_to_metadata(config, request)
        output = await runnable.ainvoke(
            _unpack_input(invoke_request.input), config=config
        )

        return InvokeResponse(output=simple_dumpd(output))

    @app.post(namespace + "/h{config_hash}/batch", response_model=BatchResponse)
    @app.post(f"{namespace}/batch", response_model=BatchResponse)
    async def batch(
        batch_request: Annotated[BatchRequest, BatchRequest],
        request: Request,
        config_hash: str = "",
    ) -> BatchResponse:
        """Invoke the runnable with the given inputs and config."""
        if isinstance(batch_request.config, list):
            config = [
                _unpack_config(
                    config_hash, config, keys=config_keys, model=ConfigPayload
                )
                for config in batch_request.config
            ]

            for c in config:
                _add_tracing_info_to_metadata(c, request)
        else:
            config = _unpack_config(
                config_hash, batch_request.config, keys=config_keys, model=ConfigPayload
            )
            _add_tracing_info_to_metadata(config, request)
        inputs = [_unpack_input(input_) for input_ in batch_request.inputs]
        output = await runnable.abatch(inputs, config=config)

        return BatchResponse(output=simple_dumpd(output))

    @app.post(namespace + "/h{config_hash}/stream")
    @app.post(f"{namespace}/stream")
    async def stream(
        stream_request: Annotated[StreamRequest, StreamRequest],
        request: Request,
        config_hash: str = "",
    ) -> EventSourceResponse:
        """Invoke the runnable stream the output.

        This endpoint allows to stream the output of the runnable.

        The endpoint uses a server sent event stream to stream the output.

        https://developer.mozilla.org/en-US/docs/Web/API/Server-sent_events

        Important: Set the "text/event-stream" media type for request headers if
                   not using an existing SDK.

        This endpoint uses two different types of events:

        * data - for streaming the output of the runnable

            {
                "event": "data",
                "data": {
                ...
                }
            }

        * end - for signaling the end of the stream.

            This helps the client to know when to stop listening for events and
            know that the streaming has ended successfully.

            {
                "event": "end",
            }
        """
        # Request is first validated using InvokeRequest which takes into account
        # config_keys as well as input_type.
        # After validation, the input is loaded using LangChain's load function.
        input_ = _unpack_input(stream_request.input)
        config = _unpack_config(
            config_hash, stream_request.config, keys=config_keys, model=ConfigPayload
        )
        _add_tracing_info_to_metadata(config, request)

        async def _stream() -> AsyncIterator[dict]:
            """Stream the output of the runnable."""
            async for chunk in runnable.astream(
                input_,
                config=config,
            ):
                yield {"data": simple_dumps(chunk), "event": "data"}
            yield {"event": "end"}

        return EventSourceResponse(_stream())

    @app.post(namespace + "/h{config_hash}/stream_log")
    @app.post(f"{namespace}/stream_log")
    async def stream_log(
        stream_log_request: Annotated[StreamLogRequest, StreamLogRequest],
        request: Request,
        config_hash: str = "",
    ) -> EventSourceResponse:
        """Invoke the runnable stream_log the output.

        This endpoint allows to stream the output of the runnable, including
        the output of all intermediate steps.

        The endpoint uses a server sent event stream to stream the output.

        https://developer.mozilla.org/en-US/docs/Web/API/Server-sent_events

        Important: Set the "text/event-stream" media type for request headers if
                   not using an existing SDK.

        This endpoint uses two different types of events:

        * data - for streaming the output of the runnable

            {
                "event": "data",
                "data": {
                ...
                }
            }

        * end - for signaling the end of the stream.

            This helps the client to know when to stop listening for events and
            know that the streaming has ended successfully.

            {
                "event": "end",
            }
        """
        # Request is first validated using InvokeRequest which takes into account
        # config_keys as well as input_type.
        # After validation, the input is loaded using LangChain's load function.
        input_ = _unpack_input(stream_log_request.input)
        config = _unpack_config(
            config_hash,
            stream_log_request.config,
            keys=config_keys,
            model=ConfigPayload,
        )
        _add_tracing_info_to_metadata(config, request)

        async def _stream_log() -> AsyncIterator[dict]:
            """Stream the output of the runnable."""
            async for chunk in runnable.astream_log(
                input_,
                config=config,
                diff=stream_log_request.diff,
                include_names=stream_log_request.include_names,
                include_types=stream_log_request.include_types,
                include_tags=stream_log_request.include_tags,
                exclude_names=stream_log_request.exclude_names,
                exclude_types=stream_log_request.exclude_types,
                exclude_tags=stream_log_request.exclude_tags,
            ):
                if stream_log_request.diff:  # Run log patch
                    if not isinstance(chunk, RunLogPatch):
                        raise AssertionError(
                            f"Expected a RunLog instance got {type(chunk)}"
                        )
                    data = {
                        "ops": chunk.ops,
                    }
                else:
                    # Then it's a run log
                    if not isinstance(chunk, RunLog):
                        raise AssertionError(
                            f"Expected a RunLog instance got {type(chunk)}"
                        )
                    data = {
                        "state": chunk.state,
                        "ops": chunk.ops,
                    }

                # Temporary adapter
                yield {
                    "data": simple_dumps(data),
                    "event": "data",
                }
            yield {"event": "end"}

        return EventSourceResponse(_stream_log())

    @app.get(namespace + "/h{config_hash}/input_schema")
    @app.get(f"{namespace}/input_schema")
    async def input_schema(config_hash: str = "") -> Any:
        """Return the input schema of the runnable."""
        return runnable.input_schema.schema()

    @app.get(namespace + "/h{config_hash}/output_schema")
    @app.get(f"{namespace}/output_schema")
    async def output_schema(config_hash: str = "") -> Any:
        """Return the output schema of the runnable."""
        return runnable.output_schema.schema()

    @app.get(namespace + "/h{config_hash}/config_schema")
    @app.get(f"{namespace}/config_schema")
    async def config_schema(config_hash: str = "") -> Any:
        """Return the config schema of the runnable."""
        return ConfigPayload.schema()<|MERGE_RESOLUTION|>--- conflicted
+++ resolved
@@ -107,17 +107,6 @@
         name,
         __config__=model.__config__,
         **{
-<<<<<<< HEAD
-            name: (
-                field.annotation,
-                Field(
-                    field.default,
-                    title=name,
-                    description=field.field_info.description,
-                ),
-            )
-            for name, field in model.__fields__.items()
-=======
             fieldname: (
                 field.annotation,
                 Field(
@@ -127,7 +116,6 @@
                 ),
             )
             for fieldname, field in model.__fields__.items()
->>>>>>> 972b99dd
         },
     )
 
@@ -137,14 +125,11 @@
 # Duplicated model names break fastapi's openapi generation.
 _MODEL_REGISTRY = {}
 _SEEN_NAMES = set()
-<<<<<<< HEAD
-=======
 
 
 def _replace_non_alphanumeric_with_underscores(s: str) -> str:
     """Replace non-alphanumeric characters with underscores."""
     return re.sub(r"[^a-zA-Z0-9]", "_", s)
->>>>>>> 972b99dd
 
 
 def _resolve_model(
@@ -261,11 +246,7 @@
 
     namespace = path or ""
 
-<<<<<<< HEAD
-    model_namespace = path.strip("/").replace("/", "_")
-=======
     model_namespace = _replace_non_alphanumeric_with_underscores(path.strip("/"))
->>>>>>> 972b99dd
 
     input_type_ = _resolve_model(
         runnable.input_schema if input_type == "auto" else input_type,
@@ -279,11 +260,7 @@
         model_namespace,
     )
 
-<<<<<<< HEAD
-    config = _add_namespace_to_model(
-=======
     ConfigPayload = _add_namespace_to_model(
->>>>>>> 972b99dd
         model_namespace, runnable.config_schema(include=config_keys)
     )
     InvokeRequest = create_invoke_request_model(
