[tool.poetry]
name = "langserve"
version = "0.0.9"
description = ""
readme = "README.md"
authors = ["LangChain"]
license = "LangServe"
repository = "https://github.com/langchain-ai/langserve"

[tool.poetry.dependencies]
python = "^3.8.1"
httpx = ">=0.23.0" # May be able to decrease this version
fastapi = {version = ">=0.90.1", optional = true}
sse-starlette = {version = "^1.3.0", optional = true}
httpx-sse = {version = ">=0.3.1", optional = true}
pydantic = "^1"
<<<<<<< HEAD
langchain = ">=0.0.313"
tqdm = "^4.66.1"
=======
langchain = ">=0.0.316"
>>>>>>> 972b99dd

[tool.poetry.group.dev.dependencies]
jupyterlab = "^3.6.1"
pygithub = "^2.1.1"

[tool.poetry.group.typing.dependencies]

[tool.poetry.group.lint.dependencies]
black = { version="^23.1.0", extras=["jupyter"] }
ruff = "^0.0.255"
codespell = "^2.2.0"

[tool.poetry.group.test.dependencies]
pytest = "^7.2.1"
pytest-cov = "^4.0.0"
pytest-asyncio = "^0.21.1"
pytest-mock = "^3.11.1"
pytest-socket = "^0.6.0"
pytest-watch = "^4.2.0"

[tool.poetry.group.examples.dependencies]
openai = "^0.28.0"
uvicorn = {extras = ["standard"], version = "^0.23.2"}
fastapi = ">=0.90.1"
sse-starlette = "^1.3.0"
httpx-sse = ">=0.3.1"

[tool.poetry.extras]
# Extras that are used for client
client = ["httpx-sse"]
# Extras that are used for server
server = ["sse-starlette", "fastapi"]
# All
all = ["httpx-sse", "sse-starlette", "fastapi"]

[tool.ruff]
select = [
    "E",  # pycodestyle
    "F",  # pyflakes
    "I",  # isort
]

# Same as Black.
line-length = 88

[tool.ruff.isort]
# TODO(Team): Temporary to make isort work with examples.
# examples assume langserve is available as a 3rd party package
# For simplicity we'll define it as first party for now can update later.
known-first-party = ["langserve"]

[tool.mypy]
disallow_untyped_defs = "True"
ignore_missing_imports = "True"

[tool.coverage.run]
omit = [
    "tests/*",
]


[build-system]
requires = ["poetry-core"]
build-backend = "poetry.core.masonry.api"
<|MERGE_RESOLUTION|>--- conflicted
+++ resolved
@@ -14,12 +14,8 @@
 sse-starlette = {version = "^1.3.0", optional = true}
 httpx-sse = {version = ">=0.3.1", optional = true}
 pydantic = "^1"
-<<<<<<< HEAD
-langchain = ">=0.0.313"
+langchain = ">=0.0.316"
 tqdm = "^4.66.1"
-=======
-langchain = ">=0.0.316"
->>>>>>> 972b99dd
 
 [tool.poetry.group.dev.dependencies]
 jupyterlab = "^3.6.1"
