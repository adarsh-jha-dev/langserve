"""Test the server and client together."""
import asyncio
import json
from asyncio import AbstractEventLoop
from contextlib import asynccontextmanager
from typing import Any, Dict, List, Optional, Union

import httpx
import pytest
import pytest_asyncio
from fastapi import FastAPI
from fastapi.testclient import TestClient
from httpx import AsyncClient
from langchain.callbacks.tracers.log_stream import RunLogPatch
from langchain.prompts import PromptTemplate
from langchain.prompts.base import StringPromptValue
from langchain.schema.messages import HumanMessage, SystemMessage
from langchain.schema.runnable import RunnableConfig, RunnablePassthrough
from langchain.schema.runnable.base import RunnableLambda, Runnable
from langchain.schema.runnable.utils import ConfigurableField
from pytest_mock import MockerFixture
from typing_extensions import TypedDict

from langserve.client import RemoteRunnable
from langserve.lzstring import LZString
from langserve.server import (
    _rename_pydantic_model,
    _replace_non_alphanumeric_with_underscores,
    add_routes,
)
from tests.unit_tests.utils import FakeListLLM

try:
    from pydantic.v1 import BaseModel, Field
except ImportError:
    from pydantic import BaseModel, Field


@pytest.fixture(scope="session")
def event_loop():
    """Create an instance of the default event loop for each test case."""
    loop = asyncio.get_event_loop()
    try:
        yield loop
    finally:
        loop.close()


@pytest.fixture()
def app(event_loop: AbstractEventLoop) -> FastAPI:
    """A simple server that wraps a Runnable and exposes it as an API."""

    async def add_one_or_passthrough(
        x: Union[int, HumanMessage]
    ) -> Union[int, HumanMessage]:
        """Add one to int or passthrough."""
        if isinstance(x, int):
            return x + 1
        else:
            return x

    runnable_lambda = RunnableLambda(func=add_one_or_passthrough)
    app = FastAPI()
    try:
        add_routes(app, runnable_lambda, config_keys=["tags"])
        yield app
    finally:
        del app


@pytest.fixture()
def app_for_config(event_loop: AbstractEventLoop) -> FastAPI:
    """A simple server that wraps a Runnable and exposes it as an API."""

    async def return_config(
        _: int,
        config: RunnableConfig,
    ) -> Dict[str, Any]:
        """Add one to int or passthrough."""
        return {
            "tags": sorted(config["tags"]),
            "configurable": config.get("configurable"),
        }

    runnable_lambda = RunnableLambda(func=return_config)
    app = FastAPI()
    try:
        add_routes(app, runnable_lambda, config_keys=["tags", "metadata"])
        yield app
    finally:
        del app


@pytest.fixture()
def client(app: FastAPI) -> RemoteRunnable:
    """Create a FastAPI app that exposes the Runnable as an API."""
    remote_runnable_client = RemoteRunnable(url="http://localhost:9999")
    sync_client = TestClient(app=app)
    remote_runnable_client.sync_client = sync_client
    yield remote_runnable_client
    sync_client.close()


@asynccontextmanager
async def get_async_client(
    server: FastAPI, path: Optional[str] = None
) -> RemoteRunnable:
    """Get an async client."""
    url = "http://localhost:9999"
    if path:
        url += path
    remote_runnable_client = RemoteRunnable(url=url)
    async_client = AsyncClient(app=server, base_url=url)
    remote_runnable_client.async_client = async_client
    try:
        yield remote_runnable_client
    finally:
        await async_client.aclose()


@pytest_asyncio.fixture()
async def async_client(app: FastAPI) -> RemoteRunnable:
    """Create a FastAPI app that exposes the Runnable as an API."""
    async with get_async_client(app) as client:
        yield client


def test_server(app: FastAPI) -> None:
    """Test the server directly via HTTP requests."""
    sync_client = TestClient(app=app)

    # Test invoke
    response = sync_client.post("/invoke", json={"input": 1})
    assert response.json() == {"output": 2}

    # Test batch
    response = sync_client.post("/batch", json={"inputs": [1]})
    assert response.json() == {
        "output": [2],
    }

    # Test schema
    input_schema = sync_client.get("/input_schema").json()
    assert isinstance(input_schema, dict)
    assert input_schema["title"] == "RunnableLambdaInput"

    output_schema = sync_client.get("/output_schema").json()
    assert isinstance(output_schema, dict)
    assert output_schema["title"] == "RunnableLambdaOutput"

    output_schema = sync_client.get("/config_schema").json()
    assert isinstance(output_schema, dict)
    assert output_schema["title"] == "RunnableLambdaConfig"

    # TODO(Team): Fix test. Issue with eventloops right now when using sync client
    ## Test stream
    # response = sync_client.post("/stream", json={"input": 1})
    # assert response.text == "event: data\r\ndata: 2\r\n\r\nevent: end\r\n\r\n"


@pytest.mark.asyncio
async def test_server_async(app: FastAPI) -> None:
    """Test the server directly via HTTP requests."""
    async_client = AsyncClient(app=app, base_url="http://localhost:9999")

    # Test invoke
    response = await async_client.post("/invoke", json={"input": 1})
    assert response.json() == {"output": 2}

    # Test batch
    response = await async_client.post("/batch", json={"inputs": [1]})
    assert response.json() == {
        "output": [2],
    }

    # Test stream
    response = await async_client.post("/stream", json={"input": 1})
    assert response.text == "event: data\r\ndata: 2\r\n\r\nevent: end\r\n\r\n"


@pytest.mark.asyncio
async def test_server_bound_async(app_for_config: FastAPI) -> None:
    """Test the server directly via HTTP requests."""
    async_client = AsyncClient(app=app_for_config, base_url="http://localhost:9999")
    config_hash = LZString.compressToEncodedURIComponent(json.dumps({"tags": ["test"]}))

    # Test invoke
    response = await async_client.post(
        f"/c/{config_hash}/invoke",
        json={"input": 1, "config": {"tags": ["another-one"]}},
    )
    assert response.status_code == 200
    assert response.json() == {
        "output": {"tags": ["another-one", "test"], "configurable": None}
    }

    # Test batch
    response = await async_client.post(
        f"/c/{config_hash}/batch",
        json={"inputs": [1], "config": {"tags": ["another-one"]}},
    )
    assert response.status_code == 200
    assert response.json() == {
        "output": [{"tags": ["another-one", "test"], "configurable": None}]
    }

    # Test stream
    response = await async_client.post(
        f"/c/{config_hash}/stream",
        json={"input": 1, "config": {"tags": ["another-one"]}},
    )
    assert response.status_code == 200
    assert (
        response.text
        == """event: data\r\ndata: {"tags": ["another-one", "test"], "configurable": null}\r\n\r\nevent: end\r\n\r\n"""  # noqa: E501
    )


def test_invoke(client: RemoteRunnable) -> None:
    """Test sync invoke."""
    assert client.invoke(1) == 2
    assert client.invoke(HumanMessage(content="hello")) == HumanMessage(content="hello")
    # Test invocation with config
    assert client.invoke(1, config={"tags": ["test"]}) == 2


def test_batch(client: RemoteRunnable) -> None:
    """Test sync batch."""
    assert client.batch([]) == []
    assert client.batch([1, 2, 3]) == [2, 3, 4]
    assert client.batch([HumanMessage(content="hello")]) == [
        HumanMessage(content="hello")
    ]


@pytest.mark.asyncio
async def test_ainvoke(async_client: RemoteRunnable) -> None:
    """Test async invoke."""
    assert await async_client.ainvoke(1) == 2
    assert await async_client.ainvoke(HumanMessage(content="hello")) == HumanMessage(
        content="hello"
    )


@pytest.mark.asyncio
async def test_abatch(async_client: RemoteRunnable) -> None:
    """Test async batch."""
    assert await async_client.abatch([]) == []
    assert await async_client.abatch([1, 2, 3]) == [2, 3, 4]
    assert await async_client.abatch([HumanMessage(content="hello")]) == [
        HumanMessage(content="hello")
    ]


# TODO(Team): Determine how to test
# Some issue with event loops
# def test_stream(client: RemoteRunnable) -> None:
#     """Test stream."""
#     assert list(client.stream(1)) == [2]


@pytest.mark.asyncio
async def test_astream(async_client: RemoteRunnable) -> None:
    """Test async stream."""
    outputs = []

    async for chunk in async_client.astream(1):
        outputs.append(chunk)

    assert outputs == [2]

    outputs = []
    data = HumanMessage(content="hello")

    async for chunk in async_client.astream(data):
        outputs.append(chunk)

    assert outputs == [data]


@pytest.mark.asyncio
async def test_astream_log_diff_no_effect(async_client: RemoteRunnable) -> None:
    """Test async stream."""
    run_logs = []

    async for chunk in async_client.astream_log(1, diff=False):
        run_logs.append(chunk)

    op = run_logs[0].ops[0]
    uuid = op["value"]["id"]

    assert [run_log_patch.ops for run_log_patch in run_logs] == [
        [
            {
                "op": "replace",
                "path": "",
                "value": {
                    "final_output": {"output": 2},
                    "id": uuid,
                    "logs": {},
                    "streamed_output": [],
                },
            }
        ],
        [{"op": "replace", "path": "/final_output", "value": {"output": 2}}],
        [{"op": "add", "path": "/streamed_output/-", "value": 2}],
    ]


@pytest.mark.asyncio
async def test_astream_log(async_client: RemoteRunnable) -> None:
    """Test async stream."""
    run_log_patches = []

    async for chunk in async_client.astream_log(1, diff=True):
        run_log_patches.append(chunk)

    op = run_log_patches[0].ops[0]
    uuid = op["value"]["id"]

    assert [run_log_patch.ops for run_log_patch in run_log_patches] == [
        [
            {
                "op": "replace",
                "path": "",
                "value": {
                    "final_output": {"output": 2},
                    "id": uuid,
                    "logs": {},
                    "streamed_output": [],
                },
            }
        ],
        [{"op": "replace", "path": "/final_output", "value": {"output": 2}}],
        [{"op": "add", "path": "/streamed_output/-", "value": 2}],
    ]


def test_invoke_as_part_of_sequence(client: RemoteRunnable) -> None:
    """Test as part of sequence."""
    runnable = client | RunnableLambda(func=lambda x: x + 1)
    # without config
    assert runnable.invoke(1) == 3
    # with config
    assert runnable.invoke(1, config={"tags": ["test"]}) == 3
    # without config
    assert runnable.batch([1, 2]) == [3, 4]
    # with config
    assert runnable.batch([1, 2], config={"tags": ["test"]}) == [3, 4]
    # TODO(Team): Determine how to test some issues with event loops for testing
    #   set up
    # without config
    # assert list(runnable.stream([1, 2])) == [3, 4]
    # # with config
    # assert list(runnable.stream([1, 2], config={"tags": ["test"]})) == [3, 4]


@pytest.mark.asyncio
async def test_invoke_as_part_of_sequence_async(async_client: RemoteRunnable) -> None:
    """Test as part of a sequence.

    This helps to verify that config is handled properly (e.g., callbacks are not
    passed to the server, but other config is)
    """
    runnable = async_client | RunnableLambda(
        func=lambda x: x + 1 if isinstance(x, int) else x
    ).with_config({"run_name": "hello"})
    # without config
    assert await runnable.ainvoke(1) == 3
    # with config
    assert await runnable.ainvoke(1, config={"tags": ["test"]}) == 3
    # without config
    assert await runnable.abatch([1, 2]) == [3, 4]
    # with config
    assert await runnable.abatch([1, 2], config={"tags": ["test"]}) == [3, 4]

    # Verify can pass many configs to batch
    configs = [{"tags": ["test"]}, {"tags": ["test2"]}]
    assert await runnable.abatch([1, 2], config=configs) == [3, 4]

    # Verify can ValueError on mismatched configs  number
    with pytest.raises(ValueError):
        assert await runnable.abatch([1, 2], config=[configs[0]]) == [3, 4]

    configs = [{"tags": ["test"]}, {"tags": ["test2"]}]
    assert await runnable.abatch([1, 2], config=configs) == [3, 4]

    configs = [
        {"tags": ["test"]},
        {"tags": ["test2"], "other": "test"},
    ]
    assert await runnable.abatch([1, 2], config=configs) == [3, 4]

    # Without config
    assert [x async for x in runnable.astream(1)] == [3]

    # With Config
    assert [x async for x in runnable.astream(1, config={"tags": ["test"]})] == [3]

    # With config and LC input data
    assert [
        x
        async for x in runnable.astream(
            HumanMessage(content="hello"), config={"tags": ["test"]}
        )
    ] == [HumanMessage(content="hello")]

    log_patches = [x async for x in runnable.astream_log(1)]
    for log_patch in log_patches:
        assert isinstance(log_patch, RunLogPatch)
    # Only check the first entry (not validating implementation here)
    first_op = log_patches[0].ops[0]
    assert first_op["op"] == "replace"
    assert first_op["path"] == ""

    # Validate with HumanMessage
    log_patches = [x async for x in runnable.astream_log(HumanMessage(content="hello"))]
    for log_patch in log_patches:
        assert isinstance(log_patch, RunLogPatch)
    # Only check the first entry (not validating implementation here)
    first_op = log_patches[0].ops[0]
    assert first_op == {
        "op": "replace",
        "path": "",
        "value": {
            "final_output": None,
            "id": first_op["value"]["id"],
            "logs": {},
            "streamed_output": [],
        },
    }


@pytest.mark.asyncio
async def test_multiple_runnables(event_loop: AbstractEventLoop) -> None:
    """Test serving multiple runnables."""

    async def add_one(x: int) -> int:
        """Add one to simulate a valid function"""
        return x + 1

    async def mul_2(x: int) -> int:
        """Add one to simulate a valid function"""
        return x * 2

    app = FastAPI()
    add_routes(app, RunnableLambda(add_one), path="/add_one")
    add_routes(
        app,
        RunnableLambda(mul_2),
        input_type=int,
        path="/mul_2",
    )

    add_routes(app, PromptTemplate.from_template("{question}"), path="/prompt_1")

    add_routes(
        app, PromptTemplate.from_template("{question} {answer}"), path="/prompt_2"
    )

    async with get_async_client(app, path="/add_one") as runnable:
        async with get_async_client(app, path="/mul_2") as runnable2:
            assert await runnable.ainvoke(1) == 2
            assert await runnable2.ainvoke(4) == 8

            composite_runnable = runnable | runnable2
            assert await composite_runnable.ainvoke(3) == 8

            # Invoke runnable (remote add_one), local add_one, remote mul_2
            composite_runnable_2 = runnable | add_one | runnable2
            assert await composite_runnable_2.ainvoke(3) == 10

    async with get_async_client(app, path="/prompt_1") as runnable:
        assert await runnable.ainvoke(
            {"question": "What is your name?"}
        ) == StringPromptValue(text="What is your name?")

    async with get_async_client(app, path="/prompt_2") as runnable:
        assert await runnable.ainvoke(
            {"question": "What is your name?", "answer": "Bob"}
        ) == StringPromptValue(text="What is your name? Bob")


@pytest.mark.asyncio
async def test_input_validation(
    event_loop: AbstractEventLoop, mocker: MockerFixture
) -> None:
    """Test client side and server side exceptions."""

    async def add_one(x: int) -> int:
        """Add one to simulate a valid function"""
        return x + 1

    server_runnable = RunnableLambda(func=add_one)
    server_runnable2 = RunnableLambda(func=add_one)

    app = FastAPI()
    add_routes(
        app,
        server_runnable,
        input_type=int,
        path="/add_one",
    )

    add_routes(
        app,
        server_runnable2,
        input_type=int,
        path="/add_one_config",
        config_keys=["tags", "run_name", "metadata"],
    )

    async with get_async_client(app, path="/add_one") as runnable:
        # Verify that can be invoked with valid input
        assert await runnable.ainvoke(1) == 2
        # Verify that the following substring is present in the error message
        with pytest.raises(httpx.HTTPError):
            await runnable.ainvoke("hello")

        with pytest.raises(httpx.HTTPError):
            await runnable.abatch(["hello"])

    config = {"tags": ["test"], "metadata": {"a": 5}}

    invoke_spy_1 = mocker.spy(server_runnable, "ainvoke")
    # Verify config is handled correctly
    async with get_async_client(app, path="/add_one") as runnable1:
        # Verify that can be invoked with valid input
        # Config ignored for runnable1
        assert await runnable1.ainvoke(1, config=config) == 2
        # Config should be ignored but default debug information
        # will still be added
        config_seen = invoke_spy_1.call_args[1]["config"]
        assert "metadata" in config_seen
        assert "__useragent" in config_seen["metadata"]
        assert "__langserve_version" in config_seen["metadata"]

    invoke_spy_2 = mocker.spy(server_runnable2, "ainvoke")
    async with get_async_client(app, path="/add_one_config") as runnable2:
        # Config accepted for runnable2
        assert await runnable2.ainvoke(1, config=config) == 2
        # Config ignored

        config_seen = invoke_spy_2.call_args[1]["config"]
        assert config_seen["tags"] == ["test"]
        assert config_seen["metadata"]["a"] == 5
        assert "__useragent" in config_seen["metadata"]
        assert "__langserve_version" in config_seen["metadata"]


@pytest.mark.asyncio
async def test_input_validation_with_lc_types(event_loop: AbstractEventLoop) -> None:
    """Test client side and server side exceptions."""

    app = FastAPI()
    # Test with langchain objects
    add_routes(
        app, RunnablePassthrough(), input_type=List[HumanMessage], config_keys=["tags"]
    )
    # Invoke request
    async with get_async_client(app) as passthrough_runnable:
        with pytest.raises(httpx.HTTPError):
            await passthrough_runnable.ainvoke("Hello")
        with pytest.raises(httpx.HTTPError):
            await passthrough_runnable.ainvoke(["hello"])
        with pytest.raises(httpx.HTTPError):
            await passthrough_runnable.ainvoke(HumanMessage(content="h"))
        with pytest.raises(httpx.HTTPError):
            await passthrough_runnable.ainvoke([SystemMessage(content="hello")])

        # Valid
        result = await passthrough_runnable.ainvoke([HumanMessage(content="hello")])

        # Valid
        result = await passthrough_runnable.ainvoke(
            [HumanMessage(content="hello")], config={"tags": ["test"]}
        )

        assert isinstance(result, list)
        assert isinstance(result[0], HumanMessage)

    # Batch request
    async with get_async_client(app) as passthrough_runnable:
        # invalid
        with pytest.raises(httpx.HTTPError):
            await passthrough_runnable.abatch("Hello")
        with pytest.raises(httpx.HTTPError):
            await passthrough_runnable.abatch(["hello"])
        with pytest.raises(httpx.HTTPError):
            await passthrough_runnable.abatch([[SystemMessage(content="hello")]])

        # valid
        result = await passthrough_runnable.abatch([[HumanMessage(content="hello")]])
        assert isinstance(result, list)
        assert isinstance(result[0], list)
        assert isinstance(result[0][0], HumanMessage)


def test_client_close() -> None:
    """Test that the client can be automatically."""
    runnable = RemoteRunnable(url="/dev/null", timeout=1)
    sync_client = runnable.sync_client
    async_client = runnable.async_client
    assert async_client.is_closed is False
    assert sync_client.is_closed is False
    del runnable
    assert sync_client.is_closed is True
    assert async_client.is_closed is True


@pytest.mark.asyncio
async def test_async_client_close() -> None:
    """Test that the client can be automatically."""
    runnable = RemoteRunnable(url="/dev/null", timeout=1)
    sync_client = runnable.sync_client
    async_client = runnable.async_client
    assert async_client.is_closed is False
    assert sync_client.is_closed is False
    del runnable
    assert sync_client.is_closed is True
    assert async_client.is_closed is True


@pytest.mark.asyncio
async def test_openapi_docs_with_identical_runnables(
    event_loop: AbstractEventLoop, mocker: MockerFixture
) -> None:
    """Test client side and server side exceptions."""

    async def add_one(x: int) -> int:
        """Add one to simulate a valid function"""
        return x + 1

    server_runnable = RunnableLambda(func=add_one)
    server_runnable2 = RunnableLambda(func=add_one)
    server_runnable3 = PromptTemplate.from_template("say {name}")
    server_runnable4 = PromptTemplate.from_template("say {name} {hello}")

    app = FastAPI()
    add_routes(
        app,
        server_runnable,
        path="/a",
    )
    # Add another route that uses the same schema (inferred from runnable input schema)
    add_routes(
        app,
        server_runnable2,
        path="/b",
        config_keys=["tags"],
    )

    add_routes(
        app,
        server_runnable3,
        path="/c",
        config_keys=["tags"],
    )

    add_routes(
        app,
        server_runnable4,
        path="/d",
        config_keys=["tags"],
    )

    async with AsyncClient(app=app, base_url="http://localhost:9999") as async_client:
        response = await async_client.get("/openapi.json")
        assert response.status_code == 200


@pytest.mark.asyncio
async def test_configurable_runnables(event_loop: AbstractEventLoop) -> None:
    """Add tests for using langchain's configurable runnables"""

    template = PromptTemplate.from_template("say {name}").configurable_fields(
        template=ConfigurableField(
            id="template",
            name="Template",
            description="The template to use for the prompt",
        )
    )
    llm = (
        RunnablePassthrough() | RunnableLambda(lambda prompt: prompt.text)
    ).configurable_alternatives(
        ConfigurableField(
            id="llm",
            name="LLM",
        ),
        hardcoded_llm=FakeListLLM(responses=["hello Mr. Kitten!"]),
    )
    chain = template | llm
    # Check server side
    assert chain.invoke({"name": "cat"}) == "say cat"

    app = FastAPI()
    add_routes(app, chain, config_keys=["tags", "configurable"])

    async with get_async_client(app) as remote_runnable:
        # Test with hard-coded LLM
        assert chain.invoke({"name": "cat"}) == "say cat"
        # Test with different prompt

        assert (
            await remote_runnable.ainvoke(
                {"name": "foo"},
                {"configurable": {"template": "hear {name}"}, "tags": ["h"]},
            )
            == "hear foo"
        )
        # Test with alternative passthrough LLM
        assert (
            await remote_runnable.ainvoke(
                {"name": "foo"},
                {"configurable": {"llm": "hardcoded_llm"}, "tags": ["h"]},
            )
            == "hello Mr. Kitten!"
        )


# Test for utilities


@pytest.mark.parametrize(
    "s,expected",
    [
        ("hello", "hello"),
        ("hello world", "hello_world"),
        ("hello-world", "hello_world"),
        ("hello_world", "hello_world"),
        ("hello.world", "hello_world"),
    ],
)
def test_replace_non_alphanumeric(s: str, expected: str) -> None:
    """Test replace non alphanumeric."""
    assert _replace_non_alphanumeric_with_underscores(s) == expected


def test_rename_pydantic_model() -> None:
    """Test rename pydantic model."""

    class Foo(BaseModel):
        bar: str = Field(..., description="A bar")
        baz: str = Field(..., description="A baz")

    Model = _rename_pydantic_model(Foo, "Bar")

    assert isinstance(Model, type)
    assert Model.__name__ == "Bar"


@pytest.mark.asyncio
<<<<<<< HEAD
async def test_runnable_assign(event_loop: AbstractEventLoop) -> None:
    """Test serving multiple runnables."""

    app = FastAPI()
    chain = RunnablePassthrough().assign(a=RunnableLambda(lambda _: "a"))
    # should only need "b" as input now
    add_routes(app, chain, path="/assigned")

    async with get_async_client(app, path="/assigned") as runnable:
        assert await runnable.ainvoke({"b": "b"}) == {"a": "a", "b": "b"}
        assert runnable.invoke({"b": "b"}) == {"a": "a", "b": "b"}


@pytest.mark.asyncio
async def test_runnable_assign_nopath(event_loop: AbstractEventLoop) -> None:
    """Test serving multiple runnables."""

    app = FastAPI()
    chain = RunnablePassthrough().assign(a=RunnableLambda(lambda _: "a"))
    # should only need "b" as input now
    add_routes(app, chain)

    async with get_async_client(app, path="/") as runnable:
        assert await runnable.ainvoke({"b": "b"}) == {"a": "a", "b": "b"}
        assert runnable.invoke({"b": "b"}) == {"a": "a", "b": "b"}
=======
async def test_input_schema_typed_dict() -> None:
    class InputType(TypedDict):
        foo: str
        bar: List[int]

    async def passthrough_dict(d: Any) -> Any:
        return d

    runnable_lambda = RunnableLambda(func=passthrough_dict)
    app = FastAPI()
    add_routes(app, runnable_lambda, input_type=InputType, config_keys=["tags"])

    async with AsyncClient(app=app, base_url="http://localhost:9999") as client:
        res = await client.get("/input_schema")
        assert res.json() == {
            "title": "Input",
            "allOf": [{"$ref": "#/definitions/InputType"}],
            "definitions": {
                "InputType": {
                    "properties": {
                        "bar": {
                            "items": {"type": "integer"},
                            "title": "Bar",
                            "type": "array",
                        },
                        "foo": {"title": "Foo", "type": "string"},
                    },
                    "required": ["foo", "bar"],
                    "title": "InputType",
                    "type": "object",
                }
            },
        }
>>>>>>> 9f7d672d
<|MERGE_RESOLUTION|>--- conflicted
+++ resolved
@@ -750,7 +750,6 @@
 
 
 @pytest.mark.asyncio
-<<<<<<< HEAD
 async def test_runnable_assign(event_loop: AbstractEventLoop) -> None:
     """Test serving multiple runnables."""
 
@@ -776,7 +775,8 @@
     async with get_async_client(app, path="/") as runnable:
         assert await runnable.ainvoke({"b": "b"}) == {"a": "a", "b": "b"}
         assert runnable.invoke({"b": "b"}) == {"a": "a", "b": "b"}
-=======
+
+
 async def test_input_schema_typed_dict() -> None:
     class InputType(TypedDict):
         foo: str
@@ -809,5 +809,4 @@
                     "type": "object",
                 }
             },
-        }
->>>>>>> 9f7d672d
+        }